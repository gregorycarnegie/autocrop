--- conflicted
+++ resolved
@@ -37,13 +37,8 @@
     cd autocrop
     python autocrop.py
 
-<<<<<<< HEAD
-## Versions
-The script works on openCV 3+, and Python 2.7 or (preferably) 3+. It is in active development.
-=======
 ## Requirements
 The script works on Python 2.7 and 3+, and on Windows, macOS and Linux. It has not been tested otherwise.
->>>>>>> afd6f4b2
 
 ## More Info
 Check out:
@@ -51,16 +46,4 @@
 * http://docs.opencv.org/master/d5/daf/tutorial_py_histogram_equalization.html#gsc.tab=0
 
 Adapted from:
-<<<<<<< HEAD
-* http://photo.stackexchange.com/questions/60411/how-can-i-batch-crop-based-on-face-location
-
-## TODO
-Pull requests welcome! I don't see major feature additions in the future, but proper 
-* [ ] Create PyPI and conda-forge packages so that it can be directly pip- or conda-installable.
-* [ ] Split off into smaller functions, and write unit tests.
-* [ ] Handle input filetypes for `*.bmp`, `*.dib`, `*.jp2`, `*.png`, `*.webp`, `*.pbm`, `*.pgm`, `*.ppm`, `*.sr`, `*.ras`, `*.tiff`, `*.tif`.
-* [X] Handle output image size.
-* [X] Handle CLI input: `$ autocrop [-w width] [-H height] [-p path]`
-=======
-* http://photo.stackexchange.com/questions/60411/how-can-i-batch-crop-based-on-face-location
->>>>>>> afd6f4b2
+* http://photo.stackexchange.com/questions/60411/how-can-i-batch-crop-based-on-face-location